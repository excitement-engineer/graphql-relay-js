/* @flow */
/**
 *  Copyright (c) 2015, Facebook, Inc.
 *  All rights reserved.
 *
 *  This source code is licensed under the BSD-style license found in the
 *  LICENSE file in the root directory of this source tree. An additional grant
 *  of patent rights can be found in the PATENTS file in the same directory.
 */

import {
  GraphQLInterfaceType,
  GraphQLNonNull,
  GraphQLID
} from 'graphql';

import type {
  GraphQLFieldConfig,
  GraphQLObjectType,
  GraphQLResolveInfo
} from 'graphql';

import {
  base64,
  unbase64
} from '../utils/base64.js';

type GraphQLNodeDefinitions = {
  nodeInterface: GraphQLInterfaceType,
  nodeField: GraphQLFieldConfig
}

type typeResolverFn = (object: any) => ?GraphQLObjectType |
                      (object: any) => ?Promise<GraphQLObjectType>;

/**
 * Given a function to map from an ID to an underlying object, and a function
 * to map from an underlying object to the concrete GraphQLObjectType it
 * corresponds to, constructs a `Node` interface that objects can implement,
 * and a field config for a `node` root field.
 *
 * If the typeResolver is omitted, object resolution on the interface will be
 * handled with the `isTypeOf` method on object types, as with any GraphQL
 * interface without a provided `resolveType` method.
 */
export function nodeDefinitions(
  idFetcher: ((id: string, info: GraphQLResolveInfo) => any),
  typeResolver?: ?typeResolverFn
): GraphQLNodeDefinitions {
  var nodeInterface = new GraphQLInterfaceType({
    name: 'Node',
    description: 'An object with an ID',
    fields: () => ({
      id: {
        type: new GraphQLNonNull(GraphQLID),
        description: 'The id of the object.',
      },
    }),
    resolveType: typeResolver
  });

  var nodeField = {
    name: 'node',
    description: 'Fetches an object given its ID',
    type: nodeInterface,
    args: {
      id: {
        type: new GraphQLNonNull(GraphQLID),
        description: 'The ID of an object'
      }
    },
    resolve: (obj, {id}, info) => idFetcher(id, info)
  };

  return {nodeInterface, nodeField};
}

type ResolvedGlobalId = {
  type: string,
  id: string
}

/**
 * Takes a type name and an ID specific to that type name, and returns a
 * "global ID" that is unique among all types.
 */
export function toGlobalId(type: string, id: string): string {
  return base64([type, id].join(':'));
}

/**
 * Takes the "global ID" created by toGlobalID, and returns the type name and ID
 * used to create it.
 */
export function fromGlobalId(globalId: string): ResolvedGlobalId {
  var unbasedGlobalId = unbase64(globalId);
  var delimiterPos = unbasedGlobalId.indexOf(':');
  return {
    type: unbasedGlobalId.substring(0, delimiterPos),
    id: unbasedGlobalId.substring(delimiterPos + 1)
  };
}

/**
 * Creates the configuration for an id field on a node, using `toGlobalId` to
 * construct the ID from the provided typename. The type-specific ID is fetched
 * by calling idFetcher on the object, or if not provided, by accessing the `id`
 * property on the object.
 */
export function globalIdField(
<<<<<<< HEAD
  typeName?: ?string,
  idFetcher?: (object: any) => string
=======
  typeName: string,
  idFetcher?: (object: any, info: GraphQLResolveInfo) => string
>>>>>>> e942a542
): GraphQLFieldConfig {
  return {
    name: 'id',
    description: 'The ID of an object',
    type: new GraphQLNonNull(GraphQLID),
<<<<<<< HEAD
    resolve: (obj, args, {parentType}) => toGlobalId(
      typeName != null ? typeName : parentType.name,
      idFetcher ? idFetcher(obj) : obj.id
    )
=======
    resolve: (obj,args,info) =>
      toGlobalId(typeName, idFetcher ? idFetcher(obj,info) : obj.id)
>>>>>>> e942a542
  };
}<|MERGE_RESOLUTION|>--- conflicted
+++ resolved
@@ -108,26 +108,16 @@
  * property on the object.
  */
 export function globalIdField(
-<<<<<<< HEAD
   typeName?: ?string,
-  idFetcher?: (object: any) => string
-=======
-  typeName: string,
   idFetcher?: (object: any, info: GraphQLResolveInfo) => string
->>>>>>> e942a542
 ): GraphQLFieldConfig {
   return {
     name: 'id',
     description: 'The ID of an object',
     type: new GraphQLNonNull(GraphQLID),
-<<<<<<< HEAD
-    resolve: (obj, args, {parentType}) => toGlobalId(
-      typeName != null ? typeName : parentType.name,
-      idFetcher ? idFetcher(obj) : obj.id
+    resolve: (obj, args, info) => toGlobalId(
+      typeName != null ? typeName : info.parentType.name,
+      idFetcher ? idFetcher(obj, info) : obj.id
     )
-=======
-    resolve: (obj,args,info) =>
-      toGlobalId(typeName, idFetcher ? idFetcher(obj,info) : obj.id)
->>>>>>> e942a542
   };
 }