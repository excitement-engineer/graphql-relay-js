/* @flow */
/**
 *  Copyright (c) 2015, Facebook, Inc.
 *  All rights reserved.
 *
 *  This source code is licensed under the BSD-style license found in the
 *  LICENSE file in the root directory of this source tree. An additional grant
 *  of patent rights can be found in the PATENTS file in the same directory.
 */

// 80+ char lines are useful in describe/it, so ignore in this file.
/* eslint-disable max-len */

import { describe, it } from 'mocha';
import { expect } from 'chai';

import { GraphQLInt, GraphQLObjectType, GraphQLSchema, graphql } from 'graphql';

import {
  mutationWithClientMutationId
} from '../mutation';

const simpleMutation = mutationWithClientMutationId({
  name: 'SimpleMutation',
  inputFields: {},
  outputFields: {
    result: {
      type: GraphQLInt
    }
  },
  mutateAndGetPayload: () => ({result: 1})
});

<<<<<<< HEAD
const simpleMutationWithThunkFields = mutationWithClientMutationId({
=======
var simpleMutationWithDescription = mutationWithClientMutationId({
  name: 'SimpleMutationWithDescription',
  description: 'Simple Mutation Description',
  inputFields: {},
  outputFields: {
    result: {
      type: GraphQLInt
    }
  },
  mutateAndGetPayload: () => ({result: 1})
});

var simpleMutationWithThunkFields = mutationWithClientMutationId({
>>>>>>> 1d4d3cc7
  name: 'SimpleMutationWithThunkFields',
  inputFields: () => ({
    inputData: {
      type: GraphQLInt
    }
  }),
  outputFields: () => ({
    result: {
      type: GraphQLInt
    }
  }),
  mutateAndGetPayload: ({ inputData }) => ({ result: inputData })
});

const simplePromiseMutation = mutationWithClientMutationId({
  name: 'SimplePromiseMutation',
  inputFields: {},
  outputFields: {
    result: {
      type: GraphQLInt
    }
  },
  mutateAndGetPayload: () => Promise.resolve({result: 1})
});

const simpleRootValueMutation = mutationWithClientMutationId({
  name: 'SimpleRootValueMutation',
  inputFields: {},
  outputFields: {
    result: {
      type: GraphQLInt
    }
  },
  mutateAndGetPayload: (params, context, {rootValue}) => (rootValue)
});

const queryType = new GraphQLObjectType({
  name: 'Query',
  fields: () => ({
    query: { type: queryType }
  })
});

const mutationType = new GraphQLObjectType({
  name: 'Mutation',
  fields: {
<<<<<<< HEAD
    simpleMutation,
    simpleMutationWithThunkFields,
    simplePromiseMutation,
    simpleRootValueMutation,
=======
    simpleMutation: simpleMutation,
    simpleMutationWithDescription: simpleMutationWithDescription,
    simpleMutationWithThunkFields: simpleMutationWithThunkFields,
    simplePromiseMutation: simplePromiseMutation
>>>>>>> 1d4d3cc7
  }
});

const schema = new GraphQLSchema({
  query: queryType,
  mutation: mutationType
});

describe('mutationWithClientMutationId()', () => {
  it('requires an argument', async () => {
    const query = `
      mutation M {
        simpleMutation {
          result
        }
      }
    `;
    expect(await graphql(schema, query)).to.deep.equal({
      errors: [
        {
          message:
            'Field "simpleMutation" argument "input" of type ' +
            '"SimpleMutationInput!" is required but not provided.',
          locations: [ { line: 3, column: 9 } ],
          path: undefined
        }
      ]
    });
  });

  it('returns the same client mutation ID', async () => {
    const query = `
      mutation M {
        simpleMutation(input: {clientMutationId: "abc"}) {
          result
          clientMutationId
        }
      }
    `;

    expect(await graphql(schema, query)).to.deep.equal({
      data: {
        simpleMutation: {
          result: 1,
          clientMutationId: 'abc'
        }
      }
    });
  });

  it('Supports thunks as input and output fields', async () => {
    const query = `
      mutation M {
        simpleMutationWithThunkFields(input: {
          inputData: 1234,
          clientMutationId: "abc"
        }) {
          result
          clientMutationId
        }
      }
    `;

    expect(await graphql(schema, query)).to.deep.equal({
      data: {
        simpleMutationWithThunkFields: {
          result: 1234,
          clientMutationId: 'abc'
        }
      }
    });
  });

  it('supports promise mutations', async () => {
    const query = `
      mutation M {
        simplePromiseMutation(input: {clientMutationId: "abc"}) {
          result
          clientMutationId
        }
      }
    `;

    expect(await graphql(schema, query)).to.deep.equal({
      data: {
        simplePromiseMutation: {
          result: 1,
          clientMutationId: 'abc'
        }
      }
    });
  });

  it('can access rootValue', async () => {
    const query = `
      mutation M {
        simpleRootValueMutation(input: {clientMutationId: "abc"}) {
          result
          clientMutationId
        }
      }
    `;

    expect(await graphql(schema, query, { result: 1 })).to.deep.equal({
      data: {
        simpleRootValueMutation: {
          result: 1,
          clientMutationId: 'abc'
        }
      }
    });
  });

  describe('introspection', () => {
    it('contains correct input', async () => {
      const query = `{
        __type(name: "SimpleMutationInput") {
          name
          kind
          inputFields {
            name
            type {
              name
              kind
            }
          }
        }
      }`;

      expect(await graphql(schema, query)).to.deep.equal({
        data: {
          __type: {
            name: 'SimpleMutationInput',
            kind: 'INPUT_OBJECT',
            inputFields: [
              {
                name: 'clientMutationId',
                type: {
                  name: 'String',
                  kind: 'SCALAR'
                }
              }
            ]
          }
        }
      });
    });

    it('contains correct payload', async () => {
      const query = `{
        __type(name: "SimpleMutationPayload") {
          name
          kind
          fields {
            name
            type {
              name
              kind
            }
          }
        }
      }`;

      expect(await graphql(schema, query)).to.deep.equal({
        data: {
          __type: {
            name: 'SimpleMutationPayload',
            kind: 'OBJECT',
            fields: [
              {
                name: 'result',
                type: {
                  name: 'Int',
                  kind: 'SCALAR',
                }
              },
              {
                name: 'clientMutationId',
                type: {
                  name: 'String',
                  kind: 'SCALAR'
                }
              }
            ]
          }
        }
      });
    });

    it('contains correct field', async () => {
      const query = `{
        __schema {
          mutationType {
            fields {
              name
              args {
                name
                type {
                  name
                  kind
                  ofType {
                    name
                    kind
                  }
                }
              }
              type {
                name
                kind
              }
            }
          }
        }
      }`;

      expect(await graphql(schema, query)).to.deep.equal({
        data: {
          __schema: {
            mutationType: {
              fields: [
                {
                  name: 'simpleMutation',
                  args: [
                    {
                      name: 'input',
                      type: {
                        name: null,
                        kind: 'NON_NULL',
                        ofType: {
                          name: 'SimpleMutationInput',
                          kind: 'INPUT_OBJECT'
                        }
                      },
                    }
                  ],
                  type: {
                    name: 'SimpleMutationPayload',
                    kind: 'OBJECT',
                  }
<<<<<<< HEAD
                },
                {
                  name: 'simpleMutationWithThunkFields',
                  args: [
                    {
                      name: 'input',
                      type: {
                        name: null,
                        kind: 'NON_NULL',
                        ofType: {
                          name: 'SimpleMutationWithThunkFieldsInput',
                          kind: 'INPUT_OBJECT'
                        }
                      },
                    }
                  ],
                  type: {
                    name: 'SimpleMutationWithThunkFieldsPayload',
                    kind: 'OBJECT',
=======
                ],
                type: {
                  name: 'SimpleMutationPayload',
                  kind: 'OBJECT',
                }
              },
              {
                name: 'simpleMutationWithDescription',
                args: [
                  {
                    name: 'input',
                    type: {
                      name: null,
                      kind: 'NON_NULL',
                      ofType: {
                        name: 'SimpleMutationWithDescriptionInput',
                        kind: 'INPUT_OBJECT'
                      }
                    },
                  }
                ],
                type: {
                  name: 'SimpleMutationWithDescriptionPayload',
                  kind: 'OBJECT',
                }
              },
              {
                name: 'simpleMutationWithThunkFields',
                args: [
                  {
                    name: 'input',
                    type: {
                      name: null,
                      kind: 'NON_NULL',
                      ofType: {
                        name: 'SimpleMutationWithThunkFieldsInput',
                        kind: 'INPUT_OBJECT'
                      }
                    },
>>>>>>> 1d4d3cc7
                  }
                },
                {
                  name: 'simplePromiseMutation',
                  args: [
                    {
                      name: 'input',
                      type: {
                        name: null,
                        kind: 'NON_NULL',
                        ofType: {
                          name: 'SimplePromiseMutationInput',
                          kind: 'INPUT_OBJECT'
                        }
                      },
                    }
                  ],
                  type: {
                    name: 'SimplePromiseMutationPayload',
                    kind: 'OBJECT',
                  }
                },
                {
                  name: 'simpleRootValueMutation',
                  args: [
                    {
                      name: 'input',
                      type: {
                        name: null,
                        kind: 'NON_NULL',
                        ofType: {
                          name: 'SimpleRootValueMutationInput',
                          kind: 'INPUT_OBJECT'
                        }
                      },
                    }
                  ],
                  type: {
                    name: 'SimpleRootValueMutationPayload',
                    kind: 'OBJECT',
                  }
                },
              ]
            }
          }
        }
      });
    });

    it('contains correct descriptions', () => {
      var query = `{
        __schema {
          mutationType {
            fields {
              name
              description
            }
          }
        }
      }`;
      var expected = {
        __schema: {
          mutationType: {
            fields: [
              {
                name: 'simpleMutation',
                description: null
              },
              {
                name: 'simpleMutationWithDescription',
                description: 'Simple Mutation Description'
              },
              {
                name: 'simpleMutationWithThunkFields',
                description: null
              },
              {
                name: 'simplePromiseMutation',
                description: null
              },
            ]
          }
        }
      };

      return expect(graphql(schema, query)).to.become({data: expected});
    });
  });
});<|MERGE_RESOLUTION|>--- conflicted
+++ resolved
@@ -31,10 +31,7 @@
   mutateAndGetPayload: () => ({result: 1})
 });
 
-<<<<<<< HEAD
-const simpleMutationWithThunkFields = mutationWithClientMutationId({
-=======
-var simpleMutationWithDescription = mutationWithClientMutationId({
+const simpleMutationWithDescription = mutationWithClientMutationId({
   name: 'SimpleMutationWithDescription',
   description: 'Simple Mutation Description',
   inputFields: {},
@@ -46,8 +43,7 @@
   mutateAndGetPayload: () => ({result: 1})
 });
 
-var simpleMutationWithThunkFields = mutationWithClientMutationId({
->>>>>>> 1d4d3cc7
+const simpleMutationWithThunkFields = mutationWithClientMutationId({
   name: 'SimpleMutationWithThunkFields',
   inputFields: () => ({
     inputData: {
@@ -94,17 +90,11 @@
 const mutationType = new GraphQLObjectType({
   name: 'Mutation',
   fields: {
-<<<<<<< HEAD
     simpleMutation,
+    simpleMutationWithDescription,
     simpleMutationWithThunkFields,
     simplePromiseMutation,
     simpleRootValueMutation,
-=======
-    simpleMutation: simpleMutation,
-    simpleMutationWithDescription: simpleMutationWithDescription,
-    simpleMutationWithThunkFields: simpleMutationWithThunkFields,
-    simplePromiseMutation: simplePromiseMutation
->>>>>>> 1d4d3cc7
   }
 });
 
@@ -344,7 +334,26 @@
                     name: 'SimpleMutationPayload',
                     kind: 'OBJECT',
                   }
-<<<<<<< HEAD
+                },
+                {
+                  name: 'simpleMutationWithDescription',
+                  args: [
+                    {
+                      name: 'input',
+                      type: {
+                        name: null,
+                        kind: 'NON_NULL',
+                        ofType: {
+                          name: 'SimpleMutationWithDescriptionInput',
+                          kind: 'INPUT_OBJECT'
+                        }
+                      },
+                    }
+                  ],
+                  type: {
+                    name: 'SimpleMutationWithDescriptionPayload',
+                    kind: 'OBJECT',
+                  }
                 },
                 {
                   name: 'simpleMutationWithThunkFields',
@@ -364,47 +373,6 @@
                   type: {
                     name: 'SimpleMutationWithThunkFieldsPayload',
                     kind: 'OBJECT',
-=======
-                ],
-                type: {
-                  name: 'SimpleMutationPayload',
-                  kind: 'OBJECT',
-                }
-              },
-              {
-                name: 'simpleMutationWithDescription',
-                args: [
-                  {
-                    name: 'input',
-                    type: {
-                      name: null,
-                      kind: 'NON_NULL',
-                      ofType: {
-                        name: 'SimpleMutationWithDescriptionInput',
-                        kind: 'INPUT_OBJECT'
-                      }
-                    },
-                  }
-                ],
-                type: {
-                  name: 'SimpleMutationWithDescriptionPayload',
-                  kind: 'OBJECT',
-                }
-              },
-              {
-                name: 'simpleMutationWithThunkFields',
-                args: [
-                  {
-                    name: 'input',
-                    type: {
-                      name: null,
-                      kind: 'NON_NULL',
-                      ofType: {
-                        name: 'SimpleMutationWithThunkFieldsInput',
-                        kind: 'INPUT_OBJECT'
-                      }
-                    },
->>>>>>> 1d4d3cc7
                   }
                 },
                 {
@@ -454,8 +422,8 @@
       });
     });
 
-    it('contains correct descriptions', () => {
-      var query = `{
+    it('contains correct descriptions', async () => {
+      const query = `{
         __schema {
           mutationType {
             fields {
@@ -465,32 +433,37 @@
           }
         }
       }`;
-      var expected = {
-        __schema: {
-          mutationType: {
-            fields: [
-              {
-                name: 'simpleMutation',
-                description: null
-              },
-              {
-                name: 'simpleMutationWithDescription',
-                description: 'Simple Mutation Description'
-              },
-              {
-                name: 'simpleMutationWithThunkFields',
-                description: null
-              },
-              {
-                name: 'simplePromiseMutation',
-                description: null
-              },
-            ]
-          }
-        }
-      };
-
-      return expect(graphql(schema, query)).to.become({data: expected});
+
+      return expect(await graphql(schema, query)).to.deep.equal({
+        data: {
+          __schema: {
+            mutationType: {
+              fields: [
+                {
+                  name: 'simpleMutation',
+                  description: null
+                },
+                {
+                  name: 'simpleMutationWithDescription',
+                  description: 'Simple Mutation Description'
+                },
+                {
+                  name: 'simpleMutationWithThunkFields',
+                  description: null
+                },
+                {
+                  name: 'simplePromiseMutation',
+                  description: null
+                },
+                {
+                  name: 'simpleRootValueMutation',
+                  description: null
+                }
+              ]
+            }
+          }
+        }
+      });
     });
   });
 });